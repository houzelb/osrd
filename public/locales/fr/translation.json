{
  "common": {
    "asc": "Ascendant",
    "cancel": "Annuler",
    "change": "Changer",
    "close": "Fermer",
    "confirm": "Confirmer",
    "description": "Description",
    "dsc": "Descendant",
    "erase": "Effacer",
    "error": "Une erreur est survenue",
    "filter": "Filtrer",
    "itinerary": "Itinéraire",
    "loading": "Chargement...",
    "search": "Rechercher",
    "settings": "Paramètres",
    "sort": "Tri",
    "train(s)": "train(s)"
  },
  "Editor": {
    "nav": {
      "recenter": "Recentrer la carte",
      "toggle-layers": "[TODO] Choisir les couches à afficher",
      "zoom-in": "Zoomer",
      "zoom-out": "Dézoomer"
    },
<<<<<<< HEAD
    "title": "Éditeur",
    "tool-help": "Voir la description de l'outil actif",
=======
    "errors": {
      "infra-not-found": "L'infrastructure {{id}} non trouvée",
      "no-infra-available": "Votre compte n'est lié à aucune infrastructure",
      "technical": "Une erreur technique est survenue : {{msg}}"
    },
>>>>>>> b34520cb
    "tools": {
      "create-line": {
        "actions": {
          "cancel-last-point": {
            "label": "Annuler le dernier point saisi"
          },
          "cancel-line": {
            "label": "Annuler toute la ligne saisie"
          },
          "toggle-anchoring": {
            "label": "Permettre d'ancrer les points sur les lignes existantes"
          },
          "validate-line": {
            "label": "Valider la ligne"
          }
        },
        "description-1": "1er clic : Début de la création de la ligne",
        "description-2": "Clics suivants : Ajout de points dans le chemin de la ligne",
        "description-3": "Double-click : Ajout du dernier point de la ligne, validation du chemin",
        "description-4": "Touch Échap : Annulation du dernier point",
        "description-5": "Touch Entrée : Validation du chemin",
        "label": "Création d'une nouvelle ligne",
        "properties": "Propriétés"
      },
      "select-items": {
        "actions": {
          "delete-selection": {
            "label": "[TODO] Supprimer les éléments sélectionnés"
          },
          "edit-info": {
            "label": "Modifier les métadonnées de l'élément sélectionné"
          },
          "polygon": {
            "label": "Sélection Polygône"
          },
          "rectangle": {
            "label": "Sélection Rectangle"
          },
          "select-all": {
            "label": "Tout sélectionner"
          },
<<<<<<< HEAD
          "show-info": {
            "label": "Voir les informations sur la sélection"
          },
          "single": {
            "label": "Sélection Simple"
          },
          "unselect-all": {
            "label": "Tout désélectionner"
=======
          "delete-selection": {
            "label": "Supprimer les éléments sélectionnés",
            "confirmation": "Êtes-vous sur de vouloir supprimer les éléments de la selection ?"
>>>>>>> b34520cb
          }
        },
        "description-1": "Clic sur un élément : Affichage de ses propriétés",
        "edit-line": "Édition des métadonnées d'un élément",
        "focus": "Focus sur un élément",
        "label": "Sélection d'un élément",
        "no-selection": "Aucun élément sélectionné",
        "selection": "{{count}} élément sélectionné",
        "selection_plural": "{{count}} éléments sélectionnés"
      },
      "select-zone": {
        "actions": {
          "cancel-last-point": {
            "label": "Annuler le dernier point saisi"
          },
          "cancel-polygon": {
            "label": "Annuler le polygône"
          },
          "polygon": {
            "label": "Sélection Polygône"
          },
          "rectangle": {
            "label": "Sélection Rectangle"
          },
          "unselect": {
            "label": "Désélectionner la zone d'édition"
          },
          "validate-polygon": {
            "label": "Valider le polygône d'édition"
          }
        },
        "description-1": "1er clic : Début de la sélection",
        "description-2": "2nd clic : Fin de la sélection",
        "description-3": "Touch Échap : Annulation de la sélection en cours",
        "label": "Sélection de la zone d'édition"
      }
    },
    "entities": {
      "track_section": "Track section",
      "track_section-length": "Taille"
    }
  },
  "errorBoundary": {
    "feedbackButton": "Faire un retour",
    "notice": "Nous rencontrons quelques problèmes ",
    "reloadButton": "Rafraîchir"
  },
  "Home": {
    "map": "Cartographie",
    "editor": "Éditeur d'infrastructure",
    "timetable": "Grilles horaires"
  },
  "Login": {
    "connect": "Se connecter",
    "englishFlag": "drapeau anglais",
    "frenchFlag": "drapeau français",
    "password": "Mot de passe",
    "passwordErrorMsg": "Le mot de passe est probablement incorrect.",
    "pleaseconnect": "Veuillez vous connecter",
    "serverError": "Erreur de connexion au serveur",
    "trying": "Tentative de reconnexion...",
    "username": "Nom d'utilisateur",
    "usernameErrorMsg": "Le nom d'utilisateur est probalement incorrect."
  },
  "Logs": {
    "actionTypes": {
      "deletion": "Suppression",
      "insertion": "Insertion",
      "modification": "Modification"
    },
    "filters": {
      "date": "Date",
      "datePickerPlaceholder": "Sélectionner une date...",
      "defaultSelectAdminValue": "Choisir un utilisateur",
      "defaultSelectObjectValue": "Choisir une famille d'objet",
      "defaultSelectStatusValue": "Choisir un statut",
      "family": "Famille d'objet",
      "search": "Recherche",
      "searchPlaceholder": "Rechercher...",
      "status": "Statut",
      "user": "Nom d'utilisateur"
    },
    "pagination": {
      "end": "Fin",
      "next": "Suivant",
      "previous": "Précédent",
      "start": "Début"
    },
    "popupDetails": {
      "cancel": "Annuler",
      "confirmationNotice": "Voulez-vous vraiment restaurer cet objet ?",
      "confirmButton": "Restaurer",
      "restoreNotice": "La restauration a été réalisée avec succès"
    },
    "profile": {
      "addUser": "Ajouter un nouveau utilisateur",
      "addUserButton": "Ajouter",
      "cancel": "Annuler",
      "change": "Changer",
      "creationNotice": "Les identifiants du nouveau utilisateur",
      "defaultValue": "Choisir un profil",
      "email": "Adresse e-mail",
      "firstName": "Prénom",
      "lastName": "Nom",
      "password": "Mot de passe",
      "profile": "Profil",
      "updateNotice": "Le changement du profil a été réalisé avec succès",
      "updateProfile": "Changer le profil",
      "userName": "Identifiant"
    },
    "tableHeaders": {
      "action": "Action",
      "creationDate": "Date de création",
      "date": "Date",
      "email": "Adresse e-mail",
      "families": "Familles d'objets sélectionnés",
      "family": "Famille d'objet",
      "firstName": "Prénom",
      "group": "Groupe de travail",
      "lastName": "Nom",
      "name": "Nom",
      "nbObjectsTotal": "Nombres d'objets dans la zone",
      "object": "Objet",
      "objectsVerifiedRatio": "Pourcentage d'objets mis en qualité",
      "owner": "Vérificateur",
      "profile": "Profil",
      "status": "Statut",
      "supervisor": "Validateur",
      "user": "Utilisateur",
      "zone": "Zone de travail"
    },
    "tabs": {
      "history": "Historique",
      "profile": "Gestion des profils",
      "zones": "Zones de travail"
    },
    "titleAdmin": "Administration",
    "titleLogs": "Zones de travail et historique",
    "zones": {
      "assign": "Assigner",
      "assignNotice": "Voulez-vous vraiment assigner cette zone à ce vérificateur ?",
      "assignSuccess": "La zone a été assignée avec succès",
      "cancel": "Annuler",
      "confirmDelete": "Voulez-vous vraiment supprimer cette zone ?",
      "confirmValidation": "Voulez-vous vraiment valider cette zone et la soumettre pour vérification ?",
      "delete": "Supprimer",
      "submit": "Soumettre",
      "unassigned": "Non attribué",
      "validate": "Valider",
      "validated": "En attente de prise en charge",
      "validating": "En mise en qualité",
      "validationNotice": "Voulez-vous vraiment valider cette zone ?",
      "verificationNotice": "Voulez-vous vraiment affecter cette zone à ce validateur ?",
      "verificationSuccess": "La zone a été affectée avec succès",
      "verified": "Approuvé",
      "verify": "Affecter",
      "verifying": "En vérification"
    }
  },
  "Map": {
    "addObjectButton": "Créer un objet",
    "drawZone": {
      "cancel": "Annuler",
      "delete": "Supprimer",
      "deleteButton": "Supprimer la zone sélectionnée",
      "deleteModal": {
        "header": "Voulez-vous vraiment supprimer cette zone de travail ?"
      },
      "drawButton": "Dessiner une zone",
      "enterModal": {
        "enterButton": "Entrer en mode création",
        "header": "Voulez-vous entrer en mode création de zone de travail ?"
      },
      "errorModal": {
        "body": "Veuillez sélectionner une zone",
        "footer": "OK",
        "header": "Erreur"
      },
      "modalHeader": "Paramètres de la zone",
      "name": "Nom de la zone",
      "namePlaceholder": "Entrer un nom pour cette zone",
      "saveButton": "Sauvegarder la zone",
      "saveZoneNotice": "La zone a été enregistrée avec succès"
    },
    "elementsMenu": {
      "noGroupMatch": "Aucun groupe ne correspond à votre recherche",
      "noObjectMatch": "Aucun objet ne correspond à votre recherche",
      "pointObject": "Objets ponctuels",
      "title": "Objets"
    },
    "filtersMenu": {
      "elementsMenu": {
        "noGroupMatch": "Aucun groupe ne correspond à votre recherche",
        "noObjectMatch": "Aucun objet ne correspond à votre recherche",
        "pointObject": "Objets ponctuels",
        "title": "Objets"
      },
      "search": {
        "placeholder": "Rechercher..."
      },
      "tiles": {
        "communes": "Communes",
        "osm": "OpenStreetMap",
        "osmLight": "OpenStreetMap allégé",
        "title": "Fonds de carte"
      },
      "title": "Filtres",
      "tracks": {
        "main": "Principales",
        "secondary": "Secondaires",
        "service": "Voies de service",
        "title": "Voies"
      }
    },
    "mapstyles": {
      "blueprint": "Blueprint",
      "darkmode": "Sombre",
      "normal": "Normal"
    },
    "multipopupitems": {
      "adv": "Appareil de voie",
      "itemsfounds": "élément(s) trouvé(s)",
      "itemundefined": "Élément indéterminé",
      "itineraire": "Itinéraire",
      "jdz": "Joint de zone",
      "label": "libellé",
      "line": "ligne",
      "pn": "Passage à niveau",
      "sel": "SEL",
      "signal": "signal",
      "track": "voie",
      "zep": "ZEP"
    },
    "popupDetails": {
      "addAdv": "Ajouter aig.",
      "addBranch": "Ajouter bra.",
      "addButton": "Ajouter",
      "addExtremite": "Ajouter ext.",
      "addForbiddenIti": "Ajouter iti.",
      "addIti": "Ajouter iti. inco.",
      "addKey": "Ajouter clé",
      "addRowButton": "Ajouter un champ",
      "addSignalDestination": "Ajouter sig. dest.",
      "addSignalOrigin": "Ajouter sig. or.",
      "createButton": "Créer",
      "createModal": {
        "selectValue": "Choisir un objet à créer"
      },
      "createObject": "Créer un objet lié à la TIV",
      "creationNotice": "Voulez-vous créer cet objet ?",
      "delAdv": "Supprimer aig.",
      "delBra": "Supprimer bra.",
      "deleteButton": "Supprimer",
      "deleteNotice": {
        "line": "Voulez-vous vraiment supprimer cette ligne ?",
        "object": "Voulez-vous vraiment supprimer cet objet ?"
      },
      "delExt": "Supprimer ext.",
      "discartButton": "Annuler",
      "errorModal": {
        "body": "Le PK que vous avez entré est invalide. Il doit être de la forme 123 ou 001+234",
        "header": "Erreur"
      },
      "tableHeader": {
        "action": "Actions",
        "property": "Propriété",
        "value": "Valeur"
      },
      "validateButton": "Valider",
      "validateNotice": "Voulez-vous valider cet objet ?"
    },
    "search": {
      "placeholder": "Rechercher..."
    },
    "settings": {
      "showOSM": "Afficher le fond de carte"
    },
    "title": "Cartographie",
    "tracksources": {
      "geographic": "Géographique",
      "schematic": "Schématique"
    }
  },
  "nav": {
    "about": "A propos",
    "administration": "Administration",
    "chart": "Graphiques",
    "contact": "Contact",
    "events": "Incidents",
    "home": "Accueil",
    "library": "Bibliothèque",
    "logs": "Zones de travail et Historique",
    "map": "Cartographie",
    "traincompo": "Matériel"
  },
  "NavBar": {
    "disconnect": "Déconnexion"
  },
  "osrd": {
    "map": {
      "all": "Tous les signaux",
      "jdz": "Joints de zone",
      "lights": "Signaux lumineux",
      "mapSettings": "Paramètres cartographie",
      "stops": "Pancartes d'arrêt",
      "tivs": "Limites de vitesse"
    },
    "nav": {
      "about": "A propos",
      "contact": "Contact",
      "home": "Accueil",
      "simulation": "Simulation",
      "traincompo": "Matériel"
    }
  }
}<|MERGE_RESOLUTION|>--- conflicted
+++ resolved
@@ -18,22 +18,19 @@
     "train(s)": "train(s)"
   },
   "Editor": {
+    "title": "Éditeur",
+    "tool-help": "Voir la description de l'outil actif",
     "nav": {
       "recenter": "Recentrer la carte",
       "toggle-layers": "[TODO] Choisir les couches à afficher",
       "zoom-in": "Zoomer",
       "zoom-out": "Dézoomer"
     },
-<<<<<<< HEAD
-    "title": "Éditeur",
-    "tool-help": "Voir la description de l'outil actif",
-=======
     "errors": {
       "infra-not-found": "L'infrastructure {{id}} non trouvée",
       "no-infra-available": "Votre compte n'est lié à aucune infrastructure",
       "technical": "Une erreur technique est survenue : {{msg}}"
     },
->>>>>>> b34520cb
     "tools": {
       "create-line": {
         "actions": {
@@ -75,20 +72,9 @@
           "select-all": {
             "label": "Tout sélectionner"
           },
-<<<<<<< HEAD
-          "show-info": {
-            "label": "Voir les informations sur la sélection"
-          },
-          "single": {
-            "label": "Sélection Simple"
-          },
-          "unselect-all": {
-            "label": "Tout désélectionner"
-=======
           "delete-selection": {
             "label": "Supprimer les éléments sélectionnés",
             "confirmation": "Êtes-vous sur de vouloir supprimer les éléments de la selection ?"
->>>>>>> b34520cb
           }
         },
         "description-1": "Clic sur un élément : Affichage de ses propriétés",
