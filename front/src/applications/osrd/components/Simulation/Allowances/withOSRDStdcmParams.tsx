--- conflicted
+++ resolved
@@ -64,13 +64,9 @@
       if (typeKey === 'gridMarginBefore') {
         dispatch(updateGridMarginBefore(type.value || 0));
       } else if (typeKey === 'gridMarginAfter') {
-<<<<<<< HEAD
         dispatch(updateGridMarginAfter(type.value || 0));
-=======
-        dispatch(updateGridMarginAfter(type.value));
       } else if (typeKey === 'standardStdcmAllowance') {
         dispatch(updateStdcmStandardAllowance(type));
->>>>>>> 7436a8ff
       }
     };
 
