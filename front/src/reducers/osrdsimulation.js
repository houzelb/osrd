--- conflicted
+++ resolved
@@ -106,15 +106,6 @@
         draft.departureArrivalTimes = action.departureArrivalTimes;
         break;
       case UPDATE_SIMULATION:
-<<<<<<< HEAD
-        draft.simulation = undoableSimulation(state.simulation, action);
-        draft.departureArrivalTimes = departureArrivalTimes(draft.simulation.present, 0);
-        break;
-      case UNDO_SIMULATION:
-      case REDO_SIMULATION:
-      // get only the present, thanks
-=======
->>>>>>> 2a2dae5a
         draft.simulation = undoableSimulation(state.simulation, action);
         draft.departureArrivalTimes = departureArrivalTimes(draft.simulation.present, 0);
         break;
@@ -123,10 +114,6 @@
       // get only the present, thanks
         draft.simulation = undoableSimulation(state.simulation, action);
         draft.departureArrivalTimes = departureArrivalTimes(draft.simulation.present, 0);
-<<<<<<< HEAD
-        //draft.mustRedraw = true;
-=======
->>>>>>> 2a2dae5a
         break;
       case UPDATE_SPEEDSPACE_SETTINGS:
         draft.speedSpaceSettings = action.speedSpaceSettings;
