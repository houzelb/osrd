openapi: 3.0.1
info:
  title: OSRD Core
  description: OSRD backend api description
  termsOfService: http://swagger.io/terms/
  license:
    name: GNU GPLv3
    url: https://www.gnu.org/licenses/gpl-3.0.fr.html
  version: 0.1.0
servers:
  - url: http://gateway.dev.dgexsol.fr/osrd/
    description: Dev server
  - url: http://gateway.staging.dgexsol.fr/osrd/
    description: Staging server
tags:
  - name: health
    description: Check server health
  - name: pathfinding
    description: Execute pathfinding on the infrastructure
  - name: simulation
    description: Simulate a schedule on the infrastructure
paths:
  /health:
    get:
      tags:
        - health
      summary: Check server health
      operationId: health
      responses:
        200:
          description: The server is responding
  /version:
    get:
      responses:
        200:
          description: Return the service version
          content:
            application/json:
              schema:
                type: object
                properties:
                  git_describe:
                    type: string
                    nullable: true
                required:
                  - git_describe
  /pathfinding/routes:
    post:
      tags:
        - pathfinding
      summary: Find a path in the route graph that passes through waypoints.
      operationId: pathfinding_routes
      requestBody:
        description: Infrastructure id and waypoints
        content:
          application/json:
            schema:
              $ref: "#/components/schemas/PathfindingRequest"
        required: true
      responses:
        200:
          description: Path found
          content:
            application/json:
              schema:
                items:
                  $ref: "#/components/schemas/PathfindingRoutesResult"
        400:
          description: The request body is invalid
  /pathfinding/tracks:
    post:
      tags:
        - pathfinding
      summary: Find a path in the track section graph that passes through waypoints.
      operationId: pathfinding_tracks
      requestBody:
        description: Infrastructure id and waypoints
        content:
          application/json:
            schema:
              $ref: "#/components/schemas/PathfindingRequest"
        required: true
      responses:
        200:
          description: Path found
          content:
            application/json:
              schema:
                items:
                  $ref: "#/components/schemas/PathfindingTracksResult"
        400:
          description: The request body is invalid

  /stdcm:
    post:
      tags:
        - stdcm
      summary: Find a stdcm and return a simulation result
      requestBody:
        description: Infrastructure, waypoints and route occupancies
        content:
          application/json:
            schema:
              $ref: "#/components/schemas/STDCMRequest"
      responses:
        200:
          description: Simulation result
          content:
            application/json:
              schema:
                oneOf:
                  - properties:
                      simulation:
                        $ref: "#/components/schemas/SimulationResult"
                      path:
                        $ref: "#/components/schemas/PathfindingRoutesResult"
                      departure_time:
                        type: number
                        format: double
                  - type: object
                    properties:
                      error:
                        type: string
                        description: Error message
                        example: No path could be found
        400:
          description: The request body is invalid

  /simulation:
    post:
      tags:
        - simulation
      summary: Simulate a scenario.
      operationId: simulation
      requestBody:
        description: Infra id, train rolling stocks and schedules.
        content:
          application/json:
            schema:
              $ref: "#/components/schemas/SimulationRequest"
        required: true
      responses:
        200:
          description: List of infrastructure changes and train movements.
          content:
            application/json:
              schema:
                properties:
                  base_simulations:
                    type: array
                    items:
                      $ref: "#/components/schemas/SimulationTrainResult"
                  eco_simulations:
                    type: array
                    items:
                      $ref: "#/components/schemas/SimulationTrainResult"
                  speed_limits:
                    type: array
                    items:
                      type: array
                      items:
                        type: object
                        properties:
                          position:
                            type: number
                            format: double
                          speed:
                            type: number
                            format: double
                  modes_and_profiles:
                    type: array
                    items:
                      description: The catenary modes and electrical profiles used and seen along the path. <mode_seen> and <profile_seen> are filled only if they differ from those used.
                      type: array
                      items:
                        type: object
                        properties:
                          start:
                            type: number
                            format: double
                          stop:
                            type: number
                            format: double
                          mode_used:
                            type: string
                          profile_used:
                            type: string
                          mode_seen:
                            type: string
                            nullable: true
                          profile_seen:
                            type: string
                            nullable: true

                  warnings:
                    type: array
        400:
          description: The request body is invalid
components:
  schemas:
    Waypoint:
      required:
        - track_section
        - direction
        - offset
      properties:
        track_section:
          type: string
        direction:
          type: string
          enum:
            - START_TO_STOP
            - STOP_TO_START
        offset:
          type: number
          format: double
          minimum: 0
    PathfindingRoutesResult:
      required:
        - track_sections
        - routes
      properties:
        routes:
          type: array
          minItems: 2
          items:
            type: string
        track_sections:
          type: array
          minItems: 1
          items:
            $ref: "#/components/schemas/TrackSectionRange"
      example:
        routes: ["route_foo", "route_bar"]
        track_sections:
          - track_section: "track_foo"
            begin_position: 4.2
            end_position: 178.3
    PathfindingTracksResult:
      required:
        - track_sections
      properties:
        track_sections:
          type: array
          minItems: 1
          items:
            $ref: "#/components/schemas/TrackSectionRange"
      example:
        track_sections:
          - track_section: "track_foo"
            begin_position: 4.2
            end_position: 178.3
    TrackLocation:
      required:
        - track_section
        - offset
      properties:
        track_section:
          type: string
        offset:
          type: number
          format: double
          minimum: 0
    TrackSectionRange:
      required:
        - track_section
        - begin_position
        - end_position
      properties:
        track_section:
          type: string
        begin_position:
          type: number
          format: double
          minimum: 0
        end_position:
          type: number
          format: double
          minimum: 0
    RollingStock:
      required:
        - name
        - length
        - mass
        - inertia_coefficient
        - rolling_resistance
        - max_speed
        - startup_time
        - startup_acceleration
        - comfort_acceleration
        - gamma
        - loading_gauge
        - effort_curves
        - power_class
      properties:
        name:
          type: string
        length:
          type: number
          format: double
          minimum: 0
          example: 400
        mass:
          type: number
          format: double
          minimum: 0
          example: 900000
        inertia_coefficient:
          type: number
          format: double
          minimum: 0
          example: 1.05
        max_speed:
          type: number
          format: double
          minimum: 0
          example: 80
        startup_time:
          type: number
          format: double
        startup_acceleration:
          type: number
          format: double
          example: 0.05
        comfort_acceleration:
          type: number
          format: double
          example: 0.25
        gamma:
          type: number
          format: double
          example: 0.5
        loading_gauge:
          type: string
          enum:
            - G1
            - G2
            - GA
            - GB
            - GB1
            - GC
            - FR3_3
            - FR3_3_GB_G2
        features:
          type: array
          items:
            type: string
            example: "protecting systems"
        power_class:
          type: string
          example: "powerClass"
        effort_curves:
          $ref: "#/components/schemas/EffortCurves"
    EffortCurves:
      required:
        - speeds
        - max_efforts
      properties:
        speeds:
          type: array
          items:
            type: number
            format: double
        max_efforts:
          type: array
          items:
            type: number
            format: double
    TrainSchedule:
      required:
        - id
        - rolling_stock
        - departure_time
        - initial_head_location
        - initial_speed
        - final_head_location
        - stops
        - routes
        - train_transition_delay
        - tag
      properties:
        id:
          type: string
          example: "TrainID"
        rolling_stock:
          type: string
          example: "RollingStockID"
        departure_time:
          type: number
          format: double
          minimum: 0
        initial_head_location:
          $ref: "#/components/schemas/TrackLocation"
        initial_speed:
          type: number
          format: double
        final_head_location:
          $ref: "#/components/schemas/TrackLocation"
        stops:
          type: array
          items:
            type: object
            properties:
              position:
                type: number
                format: double
              location:
                $ref: "#/components/schemas/TrackLocation"
              duration:
                type: number
                format: double
        routes:
          $ref: "#/components/schemas/Routes"
        train_transition_delay:
          type: number
          format: double
          minimum: 0
          example: 600
    Routes:
      properties:
        entry_point:
          $ref: "#/components/schemas/Waypoint"
        exit_point:
          $ref: "#/components/schemas/Waypoint"
        entry_point_direction:
          type: string
<<<<<<< HEAD
          example: "stop"
        duration:
            type: object
            properties:
              position:
                type: number
                format: double
              location:
                $ref: "#/components/schemas/TrackLocation"
              duration:
                type: number
                format: double
        routes:
          $ref: "#/components/schemas/Routes"
        train_transition_delay:
          type: number
          format: double
          minimum: 0
          example: 600
    Routes:
      properties:
        entry_point:
          $ref: "#/components/schemas/Waypoint"
        exit_point:
          $ref: "#/components/schemas/Waypoint"
        entry_point_direction:
          type: string
=======
>>>>>>> 82932219
          enum:
            - 0
            - 1
        release_detectors:
          type: array
          items:
            type: string
    SimulationTrainResult:
      properties:
        speeds:
          type: array
          items:
            type: object
            properties:
              time:
                type: number
                format: double
              position:
                type: number
                format: double
              speed:
                type: number
                format: double
            example:
              time: 0
              position: 0
              speed: 0
        head_positions:
          type: array
          items:
            type: object
            properties:
              time:
                type: number
                format: double
              path_offset:
                type: number
                format: double
              track_section:
                type: string
              offset:
                type: number
                format: double
            example:
              time: 0
              path_offset: 0
              track_section: "track_section_id"
              offset: 0
        stops:
          type: array
          items:
            type: object
            properties:
              time:
                type: number
                format: double
              position:
                type: number
                format: double
              duration:
                type: number
                format: double
            example:
              time: 0
              position: 0
              duration: 0
        route_occupancies:
          type: object
          additionalProperties:
            type: object
            properties:
              time_head_occupy:
                type: number
                format: double
              time_head_free:
                type: number
                format: double
              time_tail_occupy:
                type: number
                format: double
              time_tail_free:
                type: number
                format: double
        signal_updates:
          type: array
          items:
            type: object
            properties:
              signal_id:
                type: string
              route_ids:
                type: array
                items:
                  type: string
              time_start:
                type: number
                format: double
              time_end:
                type: number
                format: double
              color:
                type: integer
              blinking:
                type: boolean
              aspect_label:
                type: string
        tag:
          type: string
          example: "tag"
    SimulationResult:
      oneOf:
        - $ref: "#/components/schemas/SimulationResultRouteStatus"
        - $ref: "#/components/schemas/SimulationResultTrainLocation"
        - $ref: "#/components/schemas/SimulationResultSignalChange"
      discriminator:
        propertyName: type
        mapping:
          route_status: "#/components/schemas/SimulationResultRouteStatus"
          train_location: "#/components/schemas/SimulationResultTrainLocation"
          signal_change: "#/components/schemas/SimulationResultSignalChange"
    SimulationResultRouteStatus:
      required:
        - type
        - time
        - id
        - status
      properties:
        type:
          type: string
          example: "route_status"
        time:
          type: number
          format: double
        id:
          type: string
          example: "routeID"
        status:
          type: string
          enum:
            - FREE
            - RESERVED
            - OCCUPIED
            - CONFLICT
            - REQUESTED
    SimulationResultTrainLocation:
      required:
        - type
        - time
        - train_name
        - track_section
        - offset
      properties:
        type:
          type: string
          example: "train_location"
        time:
          type: number
          format: double
        train_name:
          type: string
          example: "trainID"
        track_section:
          type: string
          example: "trackSectionID"
        offset:
          type: number
          format: double
          minimum: 0
          example: 42
    SimulationResultSignalChange:
      required:
        - type
        - time
        - signal
        - aspects
      properties:
        type:
          type: string
          example: "signal_change"
        time:
          type: number
          format: double
        signal:
          type: string
          example: "signalID"
        aspects:
          type: array
          items:
            type: string
            example: "AspectID"
    PathfindingRequest:
      required:
        - infra
        - waypoints
        - rolling_stocks
      properties:
        infra:
          type: string
          example: "infraID"
        waypoints:
          type: array
          minItems: 2
          items:
            type: array
            minItems: 1
            items:
              $ref: "#/components/schemas/Waypoint"
          example:
            - - track_section: "track_departure"
                direction: "START_TO_STOP"
                offset: 4.2
              - track_section: "track_departure_bis"
                direction: "START_TO_STOP"
                offset: 14.2
            - - track_section: "track_destination"
                direction: "STOP_TO_START"
                offset: 138.32
        rolling_stocks:
          $ref: "#/components/schemas/RollingStock"
    STDCMRequest:
      properties:
        infra:
          type: string
          example: "infraID"
        rolling_stocks:
          $ref: "#/components/schemas/RollingStock"
        route_occupancies:
          type: array
          items:
            type: object
            properties:
              id:
                type: string
                description: Route ID
              start_occupancy_time:
                type: number
                format: double
              end_occupancy_time:
                type: number
                format: double
        start_time:
          type: number
          format: double
        end_time:
          type: number
          format: double
        start_points:
          type: array
          items:
            $ref: "#/components/schemas/Waypoint"
          minimum: 1
        end_points:
          type: array
          items:
            $ref: "#/components/schemas/Waypoint"
          minimum: 1
        speed_limit_composition:
          type: string
          description: Train composition used for speed limit
        margin_before:
          type: number
          format: double
          description: |
            Margin of x seconds before the train passage, which means that the path used by the train should
            be free and available at least x seconds before its passage.
        margin_after:
          type: number
          format: double
          description: |
            Margin of y seconds after the train passage, which means that the path used by the train should
            be free and available at least y seconds after its passage.
    SimulationRequest:
      required:
        - infra
        - time_step
        - rolling_stocks
        - train_schedules
        - trains_path
      properties:
        infra:
          type: string
          example: "infraID"
        time_step:
          type: number
          format: double
        rolling_stocks:
          type: array
          minItems: 1
          items:
            $ref: "#/components/schemas/RollingStock"
        train_schedules:
          type: array
          minItems: 1
          items:
            $ref: "#/components/schemas/TrainSchedule"
        electrical_profile_set:
          type: string
          example: "ID"
        trains_path:
          properties:
            track:
              type: string
              example: "track"
            begin:
              type: number
              format: double
              description: begin offset of the track range
            end:
              type: number
              format: double
              description: end offset of the track range
    AllowanceValue:
      oneOf:
        - $ref: "#/components/schemas/TimePerDistanceAllowanceValue"
        - $ref: "#/components/schemas/TimeAllowanceValue"
        - $ref: "#/components/schemas/PercentageAllowanceValue"
      discriminator:
        propertyName: value_type
    TimePerDistanceAllowanceValue:
      properties:
        value_type:
          type: string
          enum: ["time_per_distance"]
        minutes:
          type: number
          format: double
          description: time to add per 100km in minutes
    TimeAllowanceValue:
      properties:
        value_type:
          type: string
          enum: ["time"]
        seconds:
          type: number
          format: double
          description: time to add over the whole range in seconds
    PercentageAllowanceValue:
      properties:
        value_type:
          type: string
          enum: ["percentage"]
        percentage:
          type: number
          format: double
          description: in %, how much time do we add compared to the fastest run time<|MERGE_RESOLUTION|>--- conflicted
+++ resolved
@@ -348,7 +348,7 @@
             example: "protecting systems"
         power_class:
           type: string
-          example: "powerClass"
+          example: "5"
         effort_curves:
           $ref: "#/components/schemas/EffortCurves"
     EffortCurves:
@@ -424,36 +424,6 @@
           $ref: "#/components/schemas/Waypoint"
         entry_point_direction:
           type: string
-<<<<<<< HEAD
-          example: "stop"
-        duration:
-            type: object
-            properties:
-              position:
-                type: number
-                format: double
-              location:
-                $ref: "#/components/schemas/TrackLocation"
-              duration:
-                type: number
-                format: double
-        routes:
-          $ref: "#/components/schemas/Routes"
-        train_transition_delay:
-          type: number
-          format: double
-          minimum: 0
-          example: 600
-    Routes:
-      properties:
-        entry_point:
-          $ref: "#/components/schemas/Waypoint"
-        exit_point:
-          $ref: "#/components/schemas/Waypoint"
-        entry_point_direction:
-          type: string
-=======
->>>>>>> 82932219
           enum:
             - 0
             - 1
