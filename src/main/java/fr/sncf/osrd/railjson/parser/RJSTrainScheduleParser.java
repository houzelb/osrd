package fr.sncf.osrd.railjson.parser;

import fr.sncf.osrd.infra.Infra;
import fr.sncf.osrd.infra.routegraph.Route;
import fr.sncf.osrd.railjson.parser.exceptions.InvalidSchedule;
import fr.sncf.osrd.railjson.parser.exceptions.UnknownRollingStock;
import fr.sncf.osrd.railjson.parser.exceptions.UnknownRoute;
import fr.sncf.osrd.railjson.parser.exceptions.UnknownTrackSection;
import fr.sncf.osrd.railjson.schema.common.RJSTrackLocation;
import fr.sncf.osrd.railjson.schema.schedule.RJSAllowance;
import fr.sncf.osrd.railjson.schema.schedule.RJSTrainPhase;
import fr.sncf.osrd.railjson.schema.schedule.RJSTrainSchedule;
import fr.sncf.osrd.RollingStock;
import fr.sncf.osrd.TrainSchedule;
import fr.sncf.osrd.speedcontroller.generators.ConstructionAllowanceGenerator;
import fr.sncf.osrd.speedcontroller.generators.MaxSpeedGenerator;
import fr.sncf.osrd.speedcontroller.generators.SpeedControllerGenerator;
<<<<<<< HEAD
import fr.sncf.osrd.speedcontroller.generators.LinearAllowanceGenerator;
=======
import fr.sncf.osrd.speedcontroller.generators.AllowanceGenerator;
>>>>>>> 58cec1b6
import fr.sncf.osrd.train.phases.Phase;
import fr.sncf.osrd.train.phases.SignalNavigatePhase;
import fr.sncf.osrd.train.phases.StopPhase;
import fr.sncf.osrd.utils.TrackSectionLocation;
import fr.sncf.osrd.utils.graph.EdgeDirection;

import java.util.ArrayList;
import java.util.Arrays;
import java.util.List;
import java.util.function.Function;
import java.util.stream.Collectors;

public class RJSTrainScheduleParser {
    /** Parses a RailJSON train schedule */
    public static TrainSchedule parse(
            Infra infra,
            Function<String, RollingStock> rollingStockGetter,
            RJSTrainSchedule rjsTrainSchedule
    ) throws InvalidSchedule {
        var rollingStockID = rjsTrainSchedule.rollingStock.id;
        var rollingStock = rollingStockGetter.apply(rollingStockID);
        if (rollingStock == null)
            throw new UnknownRollingStock(rollingStockID);

        var initialLocation = parseLocation(infra, rjsTrainSchedule.initialHeadLocation);

        var initialRouteID = rjsTrainSchedule.initialRoute.id;
        var initialRoute = infra.routeGraph.routeMap.get(initialRouteID);
        if (initialRoute == null)
            throw new UnknownRoute("unknown initial route", initialRouteID);

        var initialSpeed = rjsTrainSchedule.initialSpeed;
        if (Double.isNaN(initialSpeed) || initialSpeed < 0)
            throw new InvalidSchedule("invalid initial speed");

        // parse the sequence of phases, keeping track of the location of the train between phases
        var phases = new ArrayList<Phase>();
        var beginLocation = initialLocation;
        for (var rjsPhase : rjsTrainSchedule.phases) {
            var phase = parsePhase(infra, beginLocation, rjsPhase);
            var endLocation = phase.getEndLocation();
            if (endLocation != null)
                beginLocation = endLocation;
            phases.add(phase);
        }

        // find from what direction the train arrives on the initial location
        EdgeDirection initialDirection = null;
        var tvdSectionPaths = initialRoute.tvdSectionsPaths;
        var tvdSectionPathDirs = initialRoute.tvdSectionsPathDirections;

        trackSectionLoop:
        for (int i = 0; i < tvdSectionPaths.size(); i++) {
            var tvdSectionPath = tvdSectionPaths.get(i);
            var tvdSectionPathDir = tvdSectionPathDirs.get(i);
            for (var trackSectionRange : tvdSectionPath.getTrackSections(tvdSectionPathDir)) {
                if (trackSectionRange.containsLocation(initialLocation)) {
                    initialDirection = trackSectionRange.direction;
                    break trackSectionLoop;
                }
            }
        }

        if (initialDirection == null)
            throw new InvalidSchedule("the initial location isn't on the initial route");

        return new TrainSchedule(
                rjsTrainSchedule.id,
                rollingStock,
                rjsTrainSchedule.departureTime,
                initialLocation,
                initialDirection,
                initialRoute,
                initialSpeed,
                phases
        );
    }

<<<<<<< HEAD
    private static SpeedControllerGenerator parseSpeedControllerGenerator(RJSAllowance allowance, RJSTrainPhase phase)
            throws InvalidSchedule {
        if (allowance == null)
            return new MaxSpeedGenerator();
        else if (allowance instanceof RJSAllowance.LinearAllowance) {
            var linearAllowance = (RJSAllowance.LinearAllowance) allowance;
            return new LinearAllowanceGenerator(linearAllowance.allowanceValue, linearAllowance.allowanceType);
        }
        else if (allowance instanceof RJSAllowance.ConstructionAllowance) {
            var constructionAllowance = (RJSAllowance.ConstructionAllowance) allowance;
            return new ConstructionAllowanceGenerator(constructionAllowance.allowanceValue, phase);
        } else {
            throw new InvalidSchedule("Unimplemented allowance type");
        }
    }

    private static List<SpeedControllerGenerator> parseSpeedControllerGenerators(RJSTrainPhase phase)
            throws InvalidSchedule {
        List<SpeedControllerGenerator> list = new ArrayList<>();
        if (phase.allowances == null)
            return list;
        for (var allowance : phase.allowances) {
            list.add(parseSpeedControllerGenerator(allowance, phase));
=======
    private static SpeedControllerGenerator parseSpeedControllerGenerator(RJSAllowance allowance)
            throws InvalidSchedule {
        if (allowance == null)
            return new MaxSpeedGenerator();
        else if (allowance.getClass() == RJSAllowance.LinearAllowance.class) {
            var linearAllowance = (RJSAllowance.LinearAllowance) allowance;
            return new AllowanceGenerator(linearAllowance.allowanceValue, linearAllowance.allowanceType);
        } else {
            throw new InvalidSchedule("Unimplemented allowance type");
>>>>>>> 58cec1b6
        }
        return list;
    }

    private static Phase parsePhase(
            Infra infra,
            TrackSectionLocation startLocation,
            RJSTrainPhase rjsPhase
    ) throws InvalidSchedule {

<<<<<<< HEAD
        var targetSpeedGenerators = parseSpeedControllerGenerators(rjsPhase);
=======
        var targetSpeedGenerator = parseSpeedControllerGenerator(rjsPhase.allowance);
>>>>>>> 58cec1b6

        if (rjsPhase.getClass() == RJSTrainPhase.Stop.class) {
            var rjsStop = (RJSTrainPhase.Stop) rjsPhase;
            return new StopPhase(rjsStop.duration, targetSpeedGenerators);
        }
        if (rjsPhase.getClass() == RJSTrainPhase.Navigate.class) {
            var rjsNavigate = (RJSTrainPhase.Navigate) rjsPhase;
            var routes = new ArrayList<Route>();
            for (var rjsRoute : rjsNavigate.routes) {
                var route = infra.routeGraph.routeMap.get(rjsRoute.id);
                if (route == null)
                    throw new UnknownRoute("unknown route in navigate phase", rjsRoute.id);
                routes.add(route);
            }

            var driverSightDistance = rjsNavigate.driverSightDistance;
            if (Double.isNaN(driverSightDistance) || driverSightDistance < 0)
                throw new InvalidSchedule("invalid driver sight distance");

            var endLocation = parseLocation(infra, rjsNavigate.endLocation);
            return SignalNavigatePhase.from(routes, driverSightDistance, startLocation,
                    endLocation, targetSpeedGenerators);
        }
        throw new RuntimeException("unknown train phase");
    }

    private static TrackSectionLocation parseLocation(Infra infra, RJSTrackLocation location) throws InvalidSchedule {
        var trackSectionID = location.trackSection.id;
        var trackSection = infra.trackGraph.trackSectionMap.get(trackSectionID);
        if (trackSection == null)
            throw new UnknownTrackSection("unknown section", trackSectionID);
        var offset = location.offset;
        if (offset < 0 || offset > trackSection.length)
            throw new InvalidSchedule("invalid track section offset");
        return new TrackSectionLocation(trackSection, offset);
    }
}<|MERGE_RESOLUTION|>--- conflicted
+++ resolved
@@ -15,11 +15,8 @@
 import fr.sncf.osrd.speedcontroller.generators.ConstructionAllowanceGenerator;
 import fr.sncf.osrd.speedcontroller.generators.MaxSpeedGenerator;
 import fr.sncf.osrd.speedcontroller.generators.SpeedControllerGenerator;
-<<<<<<< HEAD
 import fr.sncf.osrd.speedcontroller.generators.LinearAllowanceGenerator;
-=======
 import fr.sncf.osrd.speedcontroller.generators.AllowanceGenerator;
->>>>>>> 58cec1b6
 import fr.sncf.osrd.train.phases.Phase;
 import fr.sncf.osrd.train.phases.SignalNavigatePhase;
 import fr.sncf.osrd.train.phases.StopPhase;
@@ -27,10 +24,8 @@
 import fr.sncf.osrd.utils.graph.EdgeDirection;
 
 import java.util.ArrayList;
-import java.util.Arrays;
 import java.util.List;
 import java.util.function.Function;
-import java.util.stream.Collectors;
 
 public class RJSTrainScheduleParser {
     /** Parses a RailJSON train schedule */
@@ -98,7 +93,6 @@
         );
     }
 
-<<<<<<< HEAD
     private static SpeedControllerGenerator parseSpeedControllerGenerator(RJSAllowance allowance, RJSTrainPhase phase)
             throws InvalidSchedule {
         if (allowance == null)
@@ -122,17 +116,6 @@
             return list;
         for (var allowance : phase.allowances) {
             list.add(parseSpeedControllerGenerator(allowance, phase));
-=======
-    private static SpeedControllerGenerator parseSpeedControllerGenerator(RJSAllowance allowance)
-            throws InvalidSchedule {
-        if (allowance == null)
-            return new MaxSpeedGenerator();
-        else if (allowance.getClass() == RJSAllowance.LinearAllowance.class) {
-            var linearAllowance = (RJSAllowance.LinearAllowance) allowance;
-            return new AllowanceGenerator(linearAllowance.allowanceValue, linearAllowance.allowanceType);
-        } else {
-            throw new InvalidSchedule("Unimplemented allowance type");
->>>>>>> 58cec1b6
         }
         return list;
     }
@@ -143,11 +126,7 @@
             RJSTrainPhase rjsPhase
     ) throws InvalidSchedule {
 
-<<<<<<< HEAD
         var targetSpeedGenerators = parseSpeedControllerGenerators(rjsPhase);
-=======
-        var targetSpeedGenerator = parseSpeedControllerGenerator(rjsPhase.allowance);
->>>>>>> 58cec1b6
 
         if (rjsPhase.getClass() == RJSTrainPhase.Stop.class) {
             var rjsStop = (RJSTrainPhase.Stop) rjsPhase;
