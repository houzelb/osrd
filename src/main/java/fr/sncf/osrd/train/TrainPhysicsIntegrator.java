package fr.sncf.osrd.train;

import fr.sncf.osrd.RollingStock;
import fr.sncf.osrd.speedcontroller.SpeedDirective;
import fr.sncf.osrd.utils.Constants;

/**
 * An utility class to help simulate the train, using forward numerical integration.
 * It's used when simulating the train, and passed to speed controllers so they can take decisions
 * about what action to make. Once speed controllers took a decision, this same class is used to compute
 * the next position and speed of the train.
 */
public class TrainPhysicsIntegrator {
    private final double timeStep;
    private final double currentSpeed;
    private final double weightForce;
    private final double precomputedRollingResistance;
    private final double inertia;

    private TrainPhysicsIntegrator(
            double timeStep,
            double currentSpeed,
            double weightForce,
            double precomputedRollingResistance,
            double inertia
    ) {
        this.timeStep = timeStep;
        this.currentSpeed = currentSpeed;
        this.weightForce = weightForce;
        assert precomputedRollingResistance >= 0.;
        this.precomputedRollingResistance = precomputedRollingResistance;
        this.inertia = inertia;
    }

    /**
     * Makes a new train physics simulator
     * @param rollingStock the specs of the train
     * @param currentSpeed the current speed of the train
     * @param maxTrainGrade the maximum slope under the train
     * @return a new train physics simulator
     */
    public static TrainPhysicsIntegrator make(
            double timeStep,
            RollingStock rollingStock,
            double currentSpeed,
            double maxTrainGrade
    ) {
        // get an angle from a meter per km elevation difference
        var angle = Math.atan(maxTrainGrade / 1000.0);  // from m/km to m/m
        var weightForce = rollingStock.mass * Constants.GRAVITY * -Math.sin(angle);

        var inertia = rollingStock.mass * rollingStock.inertiaCoefficient;
        return new TrainPhysicsIntegrator(
                timeStep,
                currentSpeed,
                weightForce,
                rollingStock.rollingResistance(currentSpeed),
                inertia);
    }

    /**
     * (Internal) Computes the sum of forces acting on the train
     * @param rollingResistance the sum of rolling resistance forces (including braking)
     * @param actionTractionForce the traction force
     * @return the force vector for the train
     */
    private double computeTotalForce(double rollingResistance, double actionTractionForce) {
        return actionTractionForce + weightForce + rollingResistance;
    }

    /**
     * (Internal) Computes the raw acceleration, given the traction and rolling resistance.
     * @param rollingResistance the sum of rolling resistance forces (including braking)
     * @param actionTractionForce the traction force
     * @return the acceleration for the train
     */
    private double computeAcceleration(double rollingResistance, double actionTractionForce) {
        return computeTotalForce(rollingResistance, actionTractionForce) / inertia;
    }

    public double getMaxBrakingForce(RollingStock rollingStock) {
        return -rollingStock.timetableGamma * inertia;
    }

    /** Computes the force required to keep some speed. */
    public Action actionToTargetSpeed(SpeedDirective speedDirective, RollingStock rollingStock) {
        // the force we'd need to apply to reach the target speed at the next step
        // F= m*a
        // a<0 dec force<0
        // a>0 acc force>0
        // normally the train speed should be positive

        if (Double.isNaN(speedDirective.allowedSpeed)) {
            return Action.coast();
        }

        assert currentSpeed >= 0;
        var targetForce = (speedDirective.allowedSpeed - currentSpeed) / timeStep * inertia;
        // limited the possible acceleration for reasons of travel comfort
        if (targetForce > rollingStock.comfortAcceleration * inertia)
            targetForce = rollingStock.comfortAcceleration * inertia;

        var weightForce = computeTotalForce(0, 0);

        // targetForce = actionForce + otherForces
        var actionForce = targetForce - weightForce;

        // we can't realistically accelerate and brake with infinite forces, so limit it to some given value
        if (actionForce >= 0) {
            var maxTraction = rollingStock.getMaxEffort(currentSpeed);
            if (actionForce > maxTraction)
                actionForce = maxTraction;
            return Action.accelerate(actionForce);
        }

        // if the resulting force is negative
        var maxBrakingForce = getMaxBrakingForce(rollingStock);
        if (actionForce < maxBrakingForce)
            actionForce = maxBrakingForce;
        return Action.brake(Math.abs(actionForce));
    }

    public static class PositionUpdate {
        public final double timeDelta;
        public final double positionDelta;
        public final double speed;

        PositionUpdate(double timeDelta, double positionDelta, double speed) {
            this.timeDelta = timeDelta;
            this.positionDelta = positionDelta;
            this.speed = speed;
        }
    }

    private static double computePositionDelta(double currentSpeed, double acceleration, double timeStep) {
        // dx = currentSpeed * dt + 1/2 * acceleration * dt * dt
        return currentSpeed * timeStep + 0.5 * acceleration * timeStep * timeStep;
    }

    private static double computeTimeDelta(double currentSpeed, double acceleration, double positionDelta) {
        // Solve: acceleration / 2 * t^2 + currentSpeed * t - positionDelta = 0
        if (Math.abs(acceleration) < 0.00001)
            return positionDelta / currentSpeed;
        var numerator = -currentSpeed + Math.sqrt(currentSpeed * currentSpeed + 2 * positionDelta * acceleration);
        var res = numerator / acceleration;
        return res;
    }

<<<<<<< HEAD
    /**
     * Compute the train's acceleration given an action
     * @param action the action made by the driver
     * @param maxDistance the maximum distance the train can go
     * @return the new speed of the train
     */
    public PositionUpdate computeUpdate(Action action, double maxDistance, double directionSign) {
        return computeUpdate(action.tractionForce(), action.brakingForce(), maxDistance, directionSign);
    }

    public PositionUpdate computeUpdate(Action action, double maxDistance) {
        return computeUpdate(action, maxDistance, 1);
    }

    public PositionUpdate computeUpdate(double actionTractionForce, double actionBrakingForce, double maxDistance) {
        return computeUpdate(actionTractionForce, actionBrakingForce, maxDistance, 1);
=======
    public PositionUpdate applyActionAndUpdate(Action action, double distanceStep) {
        // compute and limit the traction force
        var tractionForce = action.tractionForce();

        // compute and limit the braking force
        var brakingForce = action.brakingForce();

        return computeUpdate(tractionForce, brakingForce, distanceStep);
>>>>>>> 26c47436
    }

    /**
     * Compute the train's acceleration given an action force
     * @param actionTractionForce the force indirectly applied by the driver
     * @param actionBrakingForce the braking force indirectly applied by the driver
     * @param maxDistance the maximum distance the train can go
     * @return the new speed of the train
     */
    public PositionUpdate computeUpdate(double actionTractionForce, double actionBrakingForce, double maxDistance,
                                        double directionSign) {
        // the rolling resistance is the sum of forces that always go the direction
        // opposite to the train's movement
        assert actionBrakingForce >= 0.;
        
        // the absolute value of forces opposite to the direction of movement
        // the active rolling resistance is the train's braking force
        // the passive rolling resistance is the sum of other friction parameters, which apply no matter what
        var rollingResistance = precomputedRollingResistance + actionBrakingForce;

        // as the rolling resistance is a reaction force, it needs to be adjusted to be opposed to the other forces
        double effectiveRollingResistance;
        if (currentSpeed == 0.0) {
            var totalOtherForce = computeTotalForce(0.0, actionTractionForce);
            // if the train is stopped and the rolling resistance is greater in amplitude than the other forces,
            // the train won't move
            if (Math.abs(totalOtherForce) < rollingResistance)
                return new PositionUpdate(timeStep, 0.0, 0.0);
            // if the sum of other forces isn't sufficient to keep the train still, the rolling resistance
            // will be opposed to the movement direction (which is the direction of the other forces)
            effectiveRollingResistance = Math.copySign(rollingResistance, -totalOtherForce);
        } else {
            // if the train is moving, the rolling resistance if opposed to the movement
            effectiveRollingResistance = Math.copySign(rollingResistance, -currentSpeed);
        }

        // general case: compute the acceleration and new position
        // compute the acceleration on all the integration step. the variable is named this way because be
        // compute the acceleration on only a part of the integration step below
        var fullStepAcceleration = computeAcceleration(directionSign * effectiveRollingResistance,
                actionTractionForce);
        var newSpeed = currentSpeed + fullStepAcceleration * timeStep;

        // when the train changes direction, the rolling resistance doesn't apply
        // in the same direction for all the integration step.

        var timeDelta = timeStep;

        // if the speed change sign we integrate only the step at which the speed is zero
        if (currentSpeed != 0.0 && Math.signum(newSpeed) != Math.signum(currentSpeed)) {
            timeDelta = -currentSpeed / fullStepAcceleration;
            newSpeed = 0.;
        }

        // TODO the integration of the rolling resistance
        var newPositionDelta = computePositionDelta(currentSpeed, fullStepAcceleration, timeDelta);

        if (newPositionDelta <= maxDistance)
            return new PositionUpdate(timeDelta, newPositionDelta, newSpeed);

        timeDelta = computeTimeDelta(currentSpeed, fullStepAcceleration, maxDistance);
        assert timeDelta < timeStep && timeDelta > 0;
        newSpeed = currentSpeed + fullStepAcceleration * timeDelta;
        return  new PositionUpdate(timeDelta, maxDistance, newSpeed);
    }
}<|MERGE_RESOLUTION|>--- conflicted
+++ resolved
@@ -146,7 +146,6 @@
         return res;
     }
 
-<<<<<<< HEAD
     /**
      * Compute the train's acceleration given an action
      * @param action the action made by the driver
@@ -163,16 +162,6 @@
 
     public PositionUpdate computeUpdate(double actionTractionForce, double actionBrakingForce, double maxDistance) {
         return computeUpdate(actionTractionForce, actionBrakingForce, maxDistance, 1);
-=======
-    public PositionUpdate applyActionAndUpdate(Action action, double distanceStep) {
-        // compute and limit the traction force
-        var tractionForce = action.tractionForce();
-
-        // compute and limit the braking force
-        var brakingForce = action.brakingForce();
-
-        return computeUpdate(tractionForce, brakingForce, distanceStep);
->>>>>>> 26c47436
     }
 
     /**
