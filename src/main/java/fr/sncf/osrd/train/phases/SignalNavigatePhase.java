--- conflicted
+++ resolved
@@ -33,33 +33,22 @@
     public final TrackSectionLocation endLocation;
     private final ArrayList<TrackSectionRange> trackSectionPath;
     private final ArrayList<Interaction> interactionsPath;
-<<<<<<< HEAD
     private final double driverSightDistance;
-    public transient SpeedControllerGenerator targetSpeedGenerator;
-=======
     public transient List<SpeedControllerGenerator> targetSpeedGenerators;
->>>>>>> e24e3eb0
 
     private SignalNavigatePhase(
             List<Route> routePath,
             TrackSectionLocation endLocation,
             ArrayList<TrackSectionRange> trackSectionPath,
             ArrayList<Interaction> interactionsPath,
-<<<<<<< HEAD
-            double driverSightDistance, SpeedControllerGenerator targetSpeedGenerator) {
-=======
+            double driverSightDistance,
             List<SpeedControllerGenerator> targetSpeedGenerators) {
->>>>>>> e24e3eb0
         this.routePath = routePath;
         this.endLocation = endLocation;
         this.trackSectionPath = trackSectionPath;
         this.interactionsPath = interactionsPath;
-<<<<<<< HEAD
         this.driverSightDistance = driverSightDistance;
-        this.targetSpeedGenerator = targetSpeedGenerator;
-=======
         this.targetSpeedGenerators = targetSpeedGenerators;
->>>>>>> e24e3eb0
     }
 
 
@@ -74,11 +63,7 @@
     ) {
         var trackSectionPath = Route.routesToTrackSectionRange(routes, startLocation, endLocation);
         var actionPointPath = trackSectionToActionPointPath(driverSightDistance, trackSectionPath);
-<<<<<<< HEAD
-        return new SignalNavigatePhase(routes, endLocation, trackSectionPath, actionPointPath, driverSightDistance, targetSpeedGenerator);
-=======
-        return new SignalNavigatePhase(routes, endLocation, trackSectionPath, actionPointPath, targetSpeedGenerators);
->>>>>>> e24e3eb0
+        return new SignalNavigatePhase(routes, endLocation, trackSectionPath, actionPointPath, driverSightDistance, targetSpeedGenerators);
     }
 
     private static ArrayList<Interaction> trackSectionToActionPointPath(
