package fr.sncf.osrd.simulation.utils;

import static java.lang.annotation.RetentionPolicy.RUNTIME;

import com.squareup.moshi.*;
import com.squareup.moshi.adapters.PolymorphicJsonAdapterFactory;
import edu.umd.cs.findbugs.annotations.NonNull;
import edu.umd.cs.findbugs.annotations.SuppressFBWarnings;
import fr.sncf.osrd.infra.topological.TopoEdge;
import fr.sncf.osrd.speedcontroller.*;
import fr.sncf.osrd.train.PathSection;
import fr.sncf.osrd.train.Train;
import fr.sncf.osrd.train.Train.*;
import fr.sncf.osrd.util.CryoList;
import okio.BufferedSink;
import okio.Okio;
import okio.Sink;

import java.io.File;
import java.io.IOException;
import java.lang.annotation.Retention;
import java.lang.reflect.Type;
import java.time.LocalTime;
import java.util.ArrayDeque;
import java.util.ArrayList;
import java.util.Collection;
import java.util.Iterator;
import java.util.function.Supplier;
import io.github.classgraph.*;

public class ChangeSerializer {
    private static final Moshi moshi;

    public static final JsonAdapter<Change> changeAdapter;

    /**
     * A collection of types and names.
     * It's just a convenient collection to store what names to associate with types.
     * @param <T> the base type
     */
    private static class SubtypeCollection<T> implements Iterable<SubtypeCollection.Subtype<T>> {
        static class Subtype<T> {
            public final Class<? extends T> type;
            public final String label;

            private Subtype(Class<? extends T> type, String label) {
                this.type = type;
                this.label = label;
            }
        }

        @Override
        @NonNull
        public Iterator<Subtype<T>> iterator() {
            return adapters.iterator();
        }

        private final ArrayList<Subtype<T>> adapters = new ArrayList<>();

        public SubtypeCollection<T> add(Class<? extends T> type, String label) {
            adapters.add(new Subtype<T>(type, label));
            return this;
        }

        /**
         * Create the list of subclasses of a class
         * @param baseClass the descriptor of the class of the base type T
         * @param <T> the base type
         * @return  the list of subclasses of the base type T
         */
        private static <T> SubtypeCollection<T> fromClass(Class<T> baseClass) {
            // Create a list of all classes of the package
            try (ScanResult scanResult = new ClassGraph().enableAllInfo().acceptPackages("fr.sncf.osrd")
                    .scan()) {

                // select the subclasses of baseClass
                ClassInfoList subclassesInfos = scanResult.getSubclasses(baseClass.getCanonicalName());

                // create result list
                var results = new SubtypeCollection<T>();

                // iterate over the subclasses
                for(var subclassInfo: subclassesInfos){
                    // load the java class using the classInfo descriptor
                    var subclass = subclassInfo.loadClass(baseClass);
                    String changeLabel = subclassInfo.getName();
                    results.add(subclass, changeLabel);
                }
                return results;
            }
        }
    }

    static {
        var builder = new Moshi.Builder()
                .add(new EntityAdapter())
                .add(new CurrentPathEdgesAdapter())
                .add(new TopoEdgeAdapter())
                .add(new LocalTimeAdapter())
                .add(CollectionJsonAdapter.of(CryoList.class, CryoList::new))
                .add(CollectionJsonAdapter.of(
                        TrainLocationChange.PathUpdates.class,
                        TrainLocationChange.PathUpdates::new))
                .add(CollectionJsonAdapter.of(
                        TrainLocationChange.SpeedUpdates.class,
                        TrainLocationChange.SpeedUpdates::new))
                .add(new SerializableDoubleAdapter())
                ;

<<<<<<< HEAD
        var changeSubtypes = SubtypeCollection.fromClass(Change.class);
=======
        // enumerate the names we give to all changes
        var changeSubtypes = new SubtypeCollection<Change>()
                .add(Simulation.TimelineEventCancelled.class, "Simulation.TimelineEventCancelled")
                .add(Simulation.TimelineEventOccurred.class, "Simulation.TimelineEventOccurred")
                .add(Simulation.TimelineEventCreated.class, "Simulation.TimelineEventCreated")
                .add(Train.TrainCreatedChange.class, "Train.TrainCreatedChange")
                .add(Train.TrainPlannedMoveChange.class, "Train.TrainPlannedMoveChange")
                .add(TrainLocationChange.class, "Train.TrainLocationChange");
>>>>>>> 7de3d087

        // tell moshi how to serialize Changes
        var changeAdapterFactory = PolymorphicJsonAdapterFactory.of(Change.class, "changeType");
        for (var subtype : changeSubtypes)
            changeAdapterFactory = changeAdapterFactory.withSubtype(subtype.type, subtype.label);
        builder.add(changeAdapterFactory);

        // tell moshi how to serialize TimelineEventValues
        var eventValueAdapterFactory = PolymorphicJsonAdapterFactory.of(TimelineEventValue.class, "valueType");
        for (var subtype : changeSubtypes)
            eventValueAdapterFactory = eventValueAdapterFactory.withSubtype(subtype.type, subtype.label);
        builder.add(eventValueAdapterFactory);

        // tell moshi how to serialize SpeedControllers
        builder.add(PolymorphicJsonAdapterFactory.of(SpeedController.class, "controllerType")
                .withSubtype(LimitAnnounceSpeedController.class, "LimitAnnounceSpeedController")
                .withSubtype(MaxSpeedController.class, "MaxSpeedController")
                .withSubtype(NoTraction.class, "NoTraction")
        );

        moshi = builder.build();
        changeAdapter = moshi.adapter(Change.class);
    }

    private static class EntityAdapter {
        @ToJson
        String toJson(Entity entity) {
            return entity.entityId;
        }

        @FromJson
        Entity fromJson(String entityId) {
            throw new RuntimeException("not implemented");
        }
    }

    private static class TopoEdgeAdapter {
        @ToJson
        String toJson(TopoEdge edge) {
            return edge.id;
        }

        @FromJson
        TopoEdge fromJson(String edgeId) {
            throw new RuntimeException("not implemented");
        }
    }

    private static class LocalTimeAdapter {
        @ToJson
        String toJson(LocalTime time) {
            return String.valueOf(time.toSecondOfDay());
        }

        @FromJson
        LocalTime fromJson(String time) {
            throw new RuntimeException("not implemented");
        }
    }

    private static class CurrentPathEdgesAdapter {
        @ToJson
        Collection<PathSection> edgesFromJson(ArrayDeque<PathSection> currentPathEdges) {
            return currentPathEdges;
        }

        @FromJson
        ArrayDeque<PathSection> eventToJson(Collection<PathSection> currentPathEdgesColl) {
            throw new RuntimeException("not implemented");
        }
    }

    /**
     * Serializing +inf and -inf usually fails, as those have no JSON equivalent.
     * This qualifier serializes doubles to string to workaround this issue.
     */
    @Retention(RUNTIME)
    @JsonQualifier
    public @interface SerializableDouble {
    }

    private static class SerializableDoubleAdapter {
        @ToJson
        String toJson(@SerializableDouble double number) {
            return Double.toString(number);
        }

        @FromJson
        @SerializableDouble double fromJson(String number) {
            return Double.parseDouble(number);
        }
    }

    /**
     * Converts collection types to JSON arrays containing their converted contents.
     * Adapted from moshi's CollectionJsonAdapter.java
     */
    abstract static class CollectionJsonAdapter<C extends Collection<T>, T> extends JsonAdapter<C> {
        public static <C extends Collection<T>, T> Factory of(
                Class<?> collectionType, // ArrayDeque.class
                Supplier<Collection<?>> supplier // ArrayDeque::new
        ) {

            return (type, annotations, moshi) -> {
                // the raw type is the one without a type parameter
                Class<?> rawType = Types.getRawType(type);
                if (!annotations.isEmpty())
                    return null;

                // if the type of the objects to adapt isn't something the factory can produce adapters for,
                // return null to tell the frame
                if (rawType != collectionType)
                    return null;

                Type elementType = Types.collectionElementType(type, rawType);
                JsonAdapter<T> elementAdapter = moshi.adapter(elementType);
                return new CollectionJsonAdapter<>(elementAdapter) {
                    @Override
                    // the collection supplier works for any type,
                    // as the collection is empty when created
                    @SuppressWarnings("unchecked")
                    Collection<T> newCollection() {
                        return (Collection<T>) supplier.get();
                    }
                };
            };
        }

        private final JsonAdapter<T> elementAdapter;

        private CollectionJsonAdapter(JsonAdapter<T> elementAdapter) {
            this.elementAdapter = elementAdapter;
        }

        abstract C newCollection();

        @Override
        public C fromJson(JsonReader reader) throws IOException {
            C result = newCollection();
            reader.beginArray();
            while (reader.hasNext()) {
                result.add(elementAdapter.fromJson(reader));
            }
            reader.endArray();
            return result;
        }

        @Override
        public void toJson(JsonWriter writer, C value) throws IOException {
            writer.beginArray();
            if (value != null)
                for (T element : value)
                    elementAdapter.toJson(writer, element);
            writer.endArray();
        }

        @Override
        public String toString() {
            return elementAdapter + ".collection()";
        }
    }


    /**
     * Writes the changelog as JSON to some output stream.
     * @param changeLog the changelog to serialize
     * @param outputStream the output stream
     * @throws IOException {@inheritDoc}
     */
    public static void serializeChangeLog(ChangeLog changeLog, BufferedSink outputStream) throws IOException {
        outputStream.writeByte('[');
        boolean isFirst = true;
        for (var change : changeLog) {
            if (!isFirst)
                outputStream.writeByte(',');

            changeAdapter.toJson(outputStream, change);
            isFirst = false;
        }
        outputStream.writeByte(']');
    }

    /**
     * Writes the changelog as JSON to some output file.
     * @param changeLog the changelog to serialize
     * @param file the output file
     * @throws IOException {@inheritDoc}
     */
    @SuppressFBWarnings(
            value = "RCN_REDUNDANT_NULLCHECK_WOULD_HAVE_BEEN_A_NPE",
            justification = "that's a spotbugs bug :)"
    )
    public static void serializeChangeLog(ChangeLog changeLog, File file) throws IOException {
        try (
                Sink fileSink = Okio.sink(file);
                var bufferedSink = Okio.buffer(fileSink)
        ) {
            serializeChangeLog(changeLog, bufferedSink);
        }
    }
}<|MERGE_RESOLUTION|>--- conflicted
+++ resolved
@@ -107,18 +107,7 @@
                 .add(new SerializableDoubleAdapter())
                 ;
 
-<<<<<<< HEAD
         var changeSubtypes = SubtypeCollection.fromClass(Change.class);
-=======
-        // enumerate the names we give to all changes
-        var changeSubtypes = new SubtypeCollection<Change>()
-                .add(Simulation.TimelineEventCancelled.class, "Simulation.TimelineEventCancelled")
-                .add(Simulation.TimelineEventOccurred.class, "Simulation.TimelineEventOccurred")
-                .add(Simulation.TimelineEventCreated.class, "Simulation.TimelineEventCreated")
-                .add(Train.TrainCreatedChange.class, "Train.TrainCreatedChange")
-                .add(Train.TrainPlannedMoveChange.class, "Train.TrainPlannedMoveChange")
-                .add(TrainLocationChange.class, "Train.TrainLocationChange");
->>>>>>> 7de3d087
 
         // tell moshi how to serialize Changes
         var changeAdapterFactory = PolymorphicJsonAdapterFactory.of(Change.class, "changeType");
