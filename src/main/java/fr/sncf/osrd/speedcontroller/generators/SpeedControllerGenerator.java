--- conflicted
+++ resolved
@@ -3,7 +3,6 @@
 import fr.sncf.osrd.TrainSchedule;
 import fr.sncf.osrd.simulation.Simulation;
 import fr.sncf.osrd.speedcontroller.SpeedController;
-import fr.sncf.osrd.train.Action;
 import fr.sncf.osrd.train.Train;
 import fr.sncf.osrd.train.TrainPhysicsIntegrator;
 import fr.sncf.osrd.train.TrainPhysicsIntegrator.PositionUpdate;
@@ -21,11 +20,8 @@
     /** Generates the set of SpeedController */
     Set<SpeedController> generate(Simulation sim, TrainSchedule schedule, Set<SpeedController> maxSpeed);
 
-<<<<<<< HEAD
-=======
     /** Generates a map of location -> expected time if we follow the given controllers.
      * This may be overridden in scenarios when it is already computed when computing the controllers */
->>>>>>> 58cec1b6
     default NavigableMap<Double, Double> getExpectedTimes(Simulation sim,
                                                           TrainSchedule schedule,
                                                           Set<SpeedController> controllers,
