package fr.sncf.osrd.speedcontroller;

import edu.umd.cs.findbugs.annotations.SuppressFBWarnings;

/**
 * The speed controller used to slow down the train from the announce of a speed limit up to its enforcement signal.
 */
public final class LimitAnnounceSpeedController extends SpeedController {
    public final double targetSpeedLimit;
    public final double gamma;

    /** Creates a speed controller meant to slow down the train before a speed limit. */
    public LimitAnnounceSpeedController(
            double targetSpeedLimit,
            double startPosition,
            double endPosition,
            double gamma
    ) {
        super(startPosition, endPosition);
        this.targetSpeedLimit = targetSpeedLimit;
        this.gamma = gamma;
    }

    /** Create LimitannouceSpeedController from initial speed */
    public static LimitAnnounceSpeedController create(
            double initialSpeed,
            double targetSpeed,
            double targetPosition,
            double gamma
    ) {
        var requiredBrakingDistance = (initialSpeed * initialSpeed - targetSpeed * targetSpeed) / 2 * gamma;
        return new LimitAnnounceSpeedController(
                targetSpeed,
                targetPosition - requiredBrakingDistance,
                targetPosition,
                gamma
        );
    }

    @Override
    public SpeedDirective getDirective(
            double pathPosition
    ) {
        var distance = endPosition - pathPosition;
        assert distance >= 0;
        var currentLimit = Math.sqrt(targetSpeedLimit * targetSpeedLimit + 2 * distance * gamma);
        return new SpeedDirective(currentLimit);
    }

    @Override
    public SpeedController scaled(double scalingFactor) {
<<<<<<< HEAD
        // TODO fix this
=======
>>>>>>> 65171980
        return new LimitAnnounceSpeedController(targetSpeedLimit * scalingFactor,
                beginPosition, endPosition, gamma);
    }

    @Override
    public String toString() {
        return String.format(
                "LimitAnnounceSpeedController { targetSpeed=%.3f, begin=%.3f, end=%.3f, gamma=%.3f }",
                targetSpeedLimit, beginPosition, endPosition, gamma
        );
    }

    @Override
    @SuppressFBWarnings({"BC_UNCONFIRMED_CAST", "FE_FLOATING_POINT_EQUALITY"})
    public boolean deepEquals(SpeedController other) {
        if (!equalRange(other))
            return false;
        if (other.getClass() != LimitAnnounceSpeedController.class)
            return false;
        var o = (LimitAnnounceSpeedController) other;
        return o.targetSpeedLimit == targetSpeedLimit && o.gamma == gamma;
    }
}<|MERGE_RESOLUTION|>--- conflicted
+++ resolved
@@ -49,10 +49,6 @@
 
     @Override
     public SpeedController scaled(double scalingFactor) {
-<<<<<<< HEAD
-        // TODO fix this
-=======
->>>>>>> 65171980
         return new LimitAnnounceSpeedController(targetSpeedLimit * scalingFactor,
                 beginPosition, endPosition, gamma);
     }
